package gorm

import (
	"context"
	"fmt"
	"reflect"
	"strings"
	"time"

	"github.com/atlasgurus/batcher/batcher"
	"gorm.io/gorm"
)

// DBProvider is a function type that returns the current database connection and an error
type DBProvider func() (*gorm.DB, error)

// InsertBatcher is a GORM batcher for batch inserts
type InsertBatcher[T any] struct {
	dbProvider DBProvider
	batcher    *batcher.BatchProcessor[[]T]
}

// UpdateBatcher is a GORM batcher for batch updates
type UpdateBatcher[T any] struct {
	dbProvider DBProvider
	batcher    *batcher.BatchProcessor[[]UpdateItem[T]]
}

type UpdateItem[T any] struct {
	Item         T
	UpdateFields []string
}

// NewInsertBatcher creates a new GORM insert batcher
func NewInsertBatcher[T any](dbProvider DBProvider, maxBatchSize int, maxWaitTime time.Duration, ctx context.Context) *InsertBatcher[T] {
	return &InsertBatcher[T]{
		dbProvider: dbProvider,
		batcher:    batcher.NewBatchProcessor(maxBatchSize, maxWaitTime, ctx, batchInsert[T](dbProvider)),
	}
}

// NewUpdateBatcher creates a new GORM update batcher
func NewUpdateBatcher[T any](dbProvider DBProvider, maxBatchSize int, maxWaitTime time.Duration, ctx context.Context) *UpdateBatcher[T] {
	return &UpdateBatcher[T]{
		dbProvider: dbProvider,
		batcher:    batcher.NewBatchProcessor(maxBatchSize, maxWaitTime, ctx, batchUpdate[T](dbProvider)),
	}
}

// Insert submits one or more items for batch insertion
func (b *InsertBatcher[T]) Insert(items ...T) error {
	return b.batcher.SubmitAndWait(items)
}

// Update submits one or more items for batch update
func (b *UpdateBatcher[T]) Update(items []T, updateFields []string) error {
	updateItems := make([]UpdateItem[T], len(items))
	for i, item := range items {
		updateItems[i] = UpdateItem[T]{Item: item, UpdateFields: updateFields}
	}
	return b.batcher.SubmitAndWait(updateItems)
}

func batchInsert[T any](dbProvider DBProvider) func([][]T) error {
	return func(batches [][]T) error {
		if len(batches) == 0 {
			return nil
		}

		db, err := dbProvider()
		if err != nil {
			return fmt.Errorf("failed to get database connection: %w", err)
		}

		tx := db.Begin()
		if tx.Error != nil {
			return tx.Error
		}

		for _, batch := range batches {
			if err := tx.Create(batch).Error; err != nil {
				tx.Rollback()
				return err
			}
		}

		return tx.Commit().Error
	}
}

func batchUpdate[T any](dbProvider DBProvider) func([][]UpdateItem[T]) error {
	return func(batches [][]UpdateItem[T]) error {
		if len(batches) == 0 {
			return nil
		}

		db, err := dbProvider()
		if err != nil {
			return fmt.Errorf("failed to get database connection: %w", err)
		}

		tx := db.Begin()
		if tx.Error != nil {
			return tx.Error
		}

		for _, batch := range batches {
			for _, updateItem := range batch {
				item := updateItem.Item
				updateFields := updateItem.UpdateFields

				primaryKeys, primaryKeyValues := getPrimaryKeyAndValues(item)
				if len(primaryKeys) == 0 {
					tx.Rollback()
					return fmt.Errorf("no primary key found for item")
				}

				updateMap := make(map[string]interface{})
				v := reflect.ValueOf(item)
				t := v.Type()
				if t.Kind() == reflect.Ptr {
					v = v.Elem()
					t = v.Type()
				}

				for i := 0; i < t.NumField(); i++ {
					field := t.Field(i)
					if len(updateFields) == 0 || contains(updateFields, field.Name) {
						updateMap[field.Name] = v.Field(i).Interface()
					}
				}

				query := tx.Model(new(T))
				for i, key := range primaryKeys {
					query = query.Where(key+" = ?", primaryKeyValues[i])
				}

				if err := query.Updates(updateMap).Error; err != nil {
					tx.Rollback()
					return err
				}
			}
		}

		return tx.Commit().Error
	}
}

<<<<<<< HEAD
=======
// Helper function to check if a string is in a slice
func contains(slice []string, item string) bool {
	for _, s := range slice {
		if s == item {
			return true
		}
	}
	return false
}

// getPrimaryKeyAndValues uses reflection to find the primary key fields and their values
>>>>>>> 7b2449d4
func getPrimaryKeyAndValues(item interface{}) ([]string, []interface{}) {
	t := reflect.TypeOf(item)
	v := reflect.ValueOf(item)

	// If it's a pointer, get the underlying element
	if t.Kind() == reflect.Ptr {
		t = t.Elem()
		v = v.Elem()
	}

	var keys []string
	var values []interface{}

	for i := 0; i < t.NumField(); i++ {
		field := t.Field(i)
		if tag := field.Tag.Get("gorm"); strings.Contains(tag, "primaryKey") {
			keys = append(keys, field.Name)
			values = append(values, v.Field(i).Interface())
		}
	}

	return keys, values
<<<<<<< HEAD
}

func contains(slice []string, item string) bool {
	for _, s := range slice {
		if s == item {
			return true
		}
	}
	return false
=======
>>>>>>> 7b2449d4
}<|MERGE_RESOLUTION|>--- conflicted
+++ resolved
@@ -146,8 +146,6 @@
 	}
 }
 
-<<<<<<< HEAD
-=======
 // Helper function to check if a string is in a slice
 func contains(slice []string, item string) bool {
 	for _, s := range slice {
@@ -159,7 +157,6 @@
 }
 
 // getPrimaryKeyAndValues uses reflection to find the primary key fields and their values
->>>>>>> 7b2449d4
 func getPrimaryKeyAndValues(item interface{}) ([]string, []interface{}) {
 	t := reflect.TypeOf(item)
 	v := reflect.ValueOf(item)
@@ -182,16 +179,4 @@
 	}
 
 	return keys, values
-<<<<<<< HEAD
-}
-
-func contains(slice []string, item string) bool {
-	for _, s := range slice {
-		if s == item {
-			return true
-		}
-	}
-	return false
-=======
->>>>>>> 7b2449d4
 }